"use client";

import { create } from "zustand";
import { persist, createJSONStorage } from "zustand/middleware";
import path from "path";
import git from "isomorphic-git";
import { fs } from "@/lib/fs";
import http from "isomorphic-git/http/web";
<<<<<<< HEAD
import { LsSchema } from "./tools";
import { process_patch } from "@/agent/apply-patch";
import { freestyle } from "./freestyle";
import {
  createGitAccessToken,
  createGitIdentity,
  grantRepoAccess,
} from "@/actions/git-credentials";
=======
import { CatSchema, GrepSchema, LsSchema } from "./tools";
>>>>>>> 76804c0d

export interface FileItem {
  path: string;
  type: "tree" | "blob";
  size?: number;
  content?: string;
  contentType?: string;
  encoding?: string;
}

export interface FileContent {
  content: string | Uint8Array;
  encoding: string;
  contentType: string;
  size: number;
  path: string;
  commit: {
    oid: string;
    message: string;
    date: number;
  };
}

export interface GitCommitResult {
  success: boolean;
  error?: string;
  commitHash?: string;
}

export interface GitPushResult {
  success: boolean;
  error?: string;
}

type FileInfo =
  | {
      size?: number;
      type?: string;
      content?: string | Uint8Array;
      path?: string;
      isBinary?: boolean;
      isLarge?: boolean;
    }
  | {
      error: string;
    };

// Type for grep match results
export interface GrepMatch {
  file: string;
  line: number;
  content: string;
  column?: number;
  matches?: Array<{
    start: number;
    end: number;
  }>;
}

interface FilesystemState {
  files: FileItem[];
  loading: boolean;
  error: string | null;
  currentPath: string;
  repoId: string | null;
  repoUrl: string | null;
<<<<<<< HEAD
  lastCommitInfo: {
    hash: string;
    message: string;
    timestamp: Date;
  } | null;
  lastPushInfo: {
    success: boolean;
    timestamp: Date;
    error?: string;
  } | null;

  ls: (options: LsSchema) => Promise<FileItem[]>;
  readFile: (path: string) => Promise<string | null>;
  applyPatch: (patchText: string) => Promise<string>;
  commitChanges: (message: string) => Promise<GitCommitResult>;
  pushChanges: () => Promise<GitPushResult>;
=======
  cat: (options: CatSchema) => Promise<FileContent | null>;
  ls: (options: LsSchema) => Promise<FileItem[]>;
  grep: (options: GrepSchema) => Promise<GrepMatch[]>;
>>>>>>> 76804c0d
  setRepoInfo: (repoId: string, repoUrl: string) => void;
  navigateToFolder: (folderPath: string) => void;
  navigateUp: () => void;
  getFileContent: (filePath: string) => Promise<FileContent | null>;
  fetchRepoFiles: () => Promise<void>;
}

export interface LocalGitCredentialsStore {
  gitIdentityId: string | null;
  gitToken: string | null;

  ensureGitIdentity: () => Promise<string>;
  ensureGitToken: () => Promise<string>;

  getCredentials: () => Promise<{
    username: string;
    password: string;
  }>;
}

export const useLocalGitCredentialsStore = create<LocalGitCredentialsStore>()(
  persist(
    (set, get) => ({
      gitIdentityId: null,
      gitToken: null,

      async ensureGitIdentity() {
        const state = get();

        const repoId = useFilesystemStore.getState().repoId;
        if (!repoId) {
          throw new Error("Repository ID not found");
        }

        if (state.gitIdentityId === null) {
          const gitIdentityId = await createGitIdentity();
          set({ gitIdentityId });

          await grantRepoAccess(repoId, gitIdentityId);

          return gitIdentityId;
        }

        await grantRepoAccess(repoId, state.gitIdentityId);

        return state.gitIdentityId;
      },

      async ensureGitToken() {
        const state = get();
        if (state.gitToken === null) {
          const identityId = await state.ensureGitIdentity();
          const token = await createGitAccessToken(identityId);
          set({ gitToken: token });
          return token;
        }
        return state.gitToken;
      },

      async getCredentials() {
        const state = get();

        const identityId = await state.ensureGitIdentity();
        const token = await state.ensureGitToken();

        return {
          username: identityId,
          password: token,
        };
      },
    }),
    {
      name: "adorable-git-credentials",
      storage: createJSONStorage(() => localStorage),
    },
  ),
);

async function ensureRepoCloned({
  repoId,
  repoUrl,
}: {
  repoId: string;
  repoUrl: string;
}) {
  const dir = `/${repoId}`;
  const isRepoCloned = await fs.promises
    .stat(dir)
    .then(() => true)
    .catch(() => false);

  if (!isRepoCloned) {
    await cloneRepo({ repoId, repoUrl });
  }
}

async function cloneRepo({
  repoId,
  repoUrl,
}: {
  repoId: string;
  repoUrl: string;
}) {
  await git.clone({
    url: repoUrl,
    fs,
    http,
    dir: `/${repoId}`,
  });

  await git.addRemote({
    fs,
    dir: `/${repoId}`,

    remote: "origin",
    url: repoUrl,
    force: true,
  });
}

// Function to recursively read directory and files
async function processDirectory(
  dirPath: string,
  relativeDir: string = "",
): Promise<Record<string, FileInfo>> {
  const entries = await fs.promises.readdir(dirPath);

  const files = await Promise.all(
    entries
      .filter((entry) => entry !== ".git")
      .map(async (entry) => {
        const fullPath = path.join(dirPath, entry);
        const relativePath = relativeDir
          ? path.join(relativeDir, entry)
          : entry;

        const entryInfo = await fs.promises.stat(fullPath);

        if (entryInfo.type == "dir") {
          // Recursively process subdirectories
          return await processDirectory(fullPath, relativePath);
        } else {
          const filesRecord: Record<string, FileInfo> = {};

          // Process files
          try {
            const fileInfo: Partial<FileInfo> = {
              size: entryInfo.size,
              type: "file",
              path: relativePath,
            };

            // For small text files, include content directly
            if (entryInfo.size < 500000) {
              // 500KB limit
              try {
                const content = await fs.promises.readFile(fullPath, "utf8");
                fileInfo.content = content;
              } catch {
                // If UTF-8 fails, it might be binary
                fileInfo.isBinary = true;
              }
            } else {
              fileInfo.isLarge = true;
            }

            // Save file info to record
            filesRecord[relativePath] = fileInfo;
          } catch (fileError) {
            console.warn(`Error processing file ${relativePath}:`, fileError);
            filesRecord[relativePath] = { error: "Failed to process file" };
          }

          return filesRecord;
        }
      }),
  ).then((records) =>
    records.reduce((acc, record) => ({ ...acc, ...record }), {}),
  );

  return files;
}

async function getRepoInfo(props: { repoId: string; repoUrl: string }) {
  await ensureRepoCloned(props);
  const repoDir = `/${props.repoId}`;

  // Get git info about the repo
  const currentBranch = await git.currentBranch({
    fs,
    dir: repoDir,
    fullname: true,
  });
  if (!currentBranch) {
    throw new Error("Detected detached HEAD");
  }

  const latestCommit = await git
    .log({
      fs,
      dir: repoDir,
      ref: currentBranch,
      depth: 1,
    })
    .then((logs) => logs.at(0));

  const repoInfo = {
    branch: currentBranch,
    commit: latestCommit
      ? {
          hash: latestCommit?.oid,
          message: latestCommit?.commit.message,
          author: latestCommit?.commit.author.name,
          timestamp: latestCommit?.commit.author.timestamp,
        }
      : undefined,
  };

  // Process all files in the repository
  const filesRecord = await processDirectory(repoDir);
  console.log(`Processed ${Object.keys(filesRecord).length} files`);

  return {
    files: filesRecord,
    repo: repoInfo,
    clonedAt: new Date().toISOString(),
  };
}

// Helper function to determine content type
export const getContentType = (filePath: string): string => {
  const ext = path.extname(filePath).toLowerCase();
  const contentTypeMap: Record<string, string> = {
    ".js": "application/javascript",
    ".jsx": "application/javascript",
    ".ts": "application/typescript",
    ".tsx": "application/typescript",
    ".html": "text/html",
    ".css": "text/css",
    ".json": "application/json",
    ".md": "text/markdown",
    ".txt": "text/plain",
    ".yaml": "application/yaml",
    ".yml": "application/yaml",
  };

  return contentTypeMap[ext] || "text/plain";
};

// Get all modified files in the repository
async function getChangedFiles(repoDir: string): Promise<string[]> {
  const statusMatrix = await git.statusMatrix({ fs, dir: repoDir });

  // Filter for modified, added, or deleted files
  const modifiedFiles = statusMatrix
    .filter(([, head, workdir]) => head !== workdir)
    .map(([filepath]) => filepath);

  return modifiedFiles;
}

// Stage specific files for commit
async function stageFiles(repoDir: string, files: string[]): Promise<void> {
  for (const file of files) {
    try {
      await git.add({ fs, dir: repoDir, filepath: file });
    } catch (error) {
      console.error(`Error staging file ${file}:`, error);
      throw error;
    }
  }
}

// ensureGitCredentials: async () => {
//   const state = get();
//   const { gitIdentityId } = state;
//
//   if (gitIdentityId === null) {
//     const { id } = await freestyle.createGitIdentity();
//     set({ gitIdentityId: id });
//   }
// },

export const useFilesystemStore = create<FilesystemState>((set, get) => ({
  files: [],
  loading: false,
  error: null,
  currentPath: "",
  repoId: null,
  repoUrl: null,
  lastCommitInfo: null,
  lastPushInfo: null,

  setRepoInfo: (repoId, repoUrl) => {
    set({ repoId, repoUrl });
    get().fetchRepoFiles();
  },

  ls: async (options: LsSchema) => {
    const state = get();
    const { repoId, repoUrl } = state;

    if (!repoId || !repoUrl) {
      throw new Error("Repository information not provided");
    }

    await ensureRepoCloned({ repoId, repoUrl });
    const repoDir = `/${repoId}`;

    const folderPath = options.path || "";
    const fullPath = path.join(repoDir, folderPath);

    try {
      const entries = await fs.promises.readdir(fullPath);
      const filesList: FileItem[] = await Promise.all(
        entries
          .filter((entry) => entry !== ".git")
          .map(async (entry) => {
            const entryPath = path.join(fullPath, entry);
            const stats = await fs.promises.stat(entryPath);
            const relativePath = path.join(folderPath, entry);

            return {
              path: relativePath,
              type: stats.type === "dir" ? "tree" : "blob",
              size: stats.type === "file" ? stats.size : undefined,
              contentType:
                stats.type === "file" ? getContentType(entry) : undefined,
            };
          }),
      );

      return filesList;
    } catch (err) {
      console.error(`Error listing directory ${folderPath}:`, err);
      throw new Error(
        `Failed to list directory: ${
          err instanceof Error ? err.message : "Unknown error"
        }`,
      );
    }
  },
  cat: async (options: CatSchema): Promise<FileContent | null> => {
    const state = get();
    const { repoId, repoUrl } = state;

    if (!repoId || !repoUrl) {
      throw new Error("Repository information not provided");
    }

    await ensureRepoCloned({ repoId, repoUrl });
    const repoDir = `/${repoId}`;
    const filePath = options.path;

    try {
      // Get file stats to check if it exists and get size
      const stats = await fs.promises.stat(path.join(repoDir, filePath));
      if (stats.type !== "file") {
        throw new Error(`Path is not a file: ${filePath}`);
      }

      // Get the file content
      const content = await fs.promises.readFile(
        path.join(repoDir, filePath),
        "utf8"
      );

      // Get the latest commit info for this file
      const commits = await git.log({
        fs,
        dir: repoDir,
        filepath: filePath,
        depth: 1,
      });

      const latestCommit = commits[0] || {
        oid: "unknown",
        commit: {
          message: "No commit history found",
          author: { timestamp: Date.now() / 1000 },
        },
      };

      return {
        content,
        encoding: "utf-8",
        contentType: getContentType(filePath),
        size: stats.size,
        path: filePath,
        commit: {
          oid: latestCommit.oid,
          message: latestCommit.commit.message,
          date: latestCommit.commit.author.timestamp * 1000,
        },
      };
    } catch (err) {
      console.error(`Error reading file ${filePath}:`, err);
      return null;
    }
  },

  readFile: async (filePath: string) => {
    const state = get();
    const { repoId } = state;

    if (!repoId) {
      throw new Error("Repository information not provided");
    }

    const repoDir = `/${repoId}`;
    const fullPath = path.join(repoDir, filePath);

    try {
      const content = await fs.promises.readFile(fullPath, "utf8");
      return content as string;
    } catch (err) {
      console.error(`Error reading file ${filePath}:`, err);
      return null;
    }
  },

  commitChanges: async (message: string): Promise<GitCommitResult> => {
    const state = get();
    const { repoId } = state;

    if (!repoId) {
      return {
        success: false,
        error: "Repository information not provided",
      };
    }

    const repoDir = `/${repoId}`;

    try {
      // Get all changed files
      const changedFiles = await getChangedFiles(repoDir);

      if (changedFiles.length === 0) {
        return {
          success: true,
          error: "No changes to commit",
        };
      }

      // Stage all changed files
      await stageFiles(repoDir, changedFiles);

      // Create commit
      const commitResult = await git.commit({
        fs,
        dir: repoDir,
        message,
        author: {
          name: "Adorable AI",
          email: "ai@adorable.app",
        },
      });

      // Update last commit info
      set({
        lastCommitInfo: {
          hash: commitResult,
          message,
          timestamp: new Date(),
        },
      });

      return {
        success: true,
        commitHash: commitResult,
      };
    } catch (error) {
      console.error("Error committing changes:", error);
      return {
        success: false,
        error: error instanceof Error ? error.message : String(error),
      };
    }
  },

  pushChanges: async (): Promise<GitPushResult> => {
    const state = get();
    const { repoId, repoUrl } = state;

    if (!repoId || !repoUrl) {
      const result = {
        success: false,
        error: "Repository information not provided",
      };

      set({
        lastPushInfo: {
          ...result,
          timestamp: new Date(),
        },
      });

      return result;
    }

    const repoDir = `/${repoId}`;

    try {
      // Get current branch
      const currentBranch = await git.currentBranch({
        fs,
        dir: repoDir,
      });

      if (!currentBranch) {
        const result = {
          success: false,
          error: "Could not determine current branch",
        };

        set({
          lastPushInfo: {
            ...result,
            timestamp: new Date(),
          },
        });

        return result;
      }

      console.log("Current branch:", currentBranch);
      console.log("Remotes:", await git.listRemotes({ fs, dir: repoDir }));

      // Push to remote
      await git.push({
        fs,
        http,
        dir: repoDir,

        onAuth: async (_url, auth) => {
          const credentials = await useLocalGitCredentialsStore
            .getState()
            .getCredentials();

          console.log("Pushing with credentials:", credentials);

          auth.username = credentials.username;
          auth.password = credentials.password;

          return auth;
        },
      });

      const result = { success: true };

      set({
        lastPushInfo: {
          ...result,
          timestamp: new Date(),
        },
      });

      return result;
    } catch (error) {
      console.error("Error pushing changes:", error);

      const result = {
        success: false,
        error: error instanceof Error ? error.message : String(error),
      };

      set({
        lastPushInfo: {
          ...result,
          timestamp: new Date(),
        },
      });

      return result;
    }
  },

  applyPatch: async (patchText: string) => {
    const state = get();
    const { repoId } = state;

    if (!repoId) {
      throw new Error("Repository information not provided");
    }

    const repoDir = `/${repoId}`;
    const timestamp = new Date().toISOString();

    try {
      // First, apply the patch
      const result = await process_patch(
        patchText,
        // Read function
        async (p) => {
          try {
            const fullPath = path.join(repoDir, p);
            const content = await fs.promises.readFile(fullPath, "utf8");
            return content.toString();
          } catch (err) {
            console.error(`Error reading file for patch: ${p}`, err);
            throw err;
          }
        },
        // Write function
        async (p, c) => {
          try {
            const fullPath = path.join(repoDir, p);
            const dirPath = path.dirname(fullPath);

            // Ensure directory exists
            await fs.promises
              .mkdir(dirPath, { recursive: true })
              .catch((e) => undefined);

            // Write file
            await fs.promises.writeFile(fullPath, c, "utf8");

            // Refresh file list after writing
            setTimeout(() => get().fetchRepoFiles(), 100);
          } catch (err) {
            console.error(`Error writing file for patch: ${p}`, err);
            throw err;
          }
        },
        // Delete function
        async (p) => {
          try {
            const fullPath = path.join(repoDir, p);
            await fs.promises.unlink(fullPath);

            // Refresh file list after deletion
            setTimeout(() => get().fetchRepoFiles(), 100);
          } catch (err) {
            console.error(`Error deleting file for patch: ${p}`, err);
            throw err;
          }
        },
      );

      // After patch is applied successfully, commit the changes
      const patchLines = patchText.split("\n");
      let commitMessage = "Applied changes via patch";

      // Try to generate a better commit message based on the patch content
      if (patchLines.length > 1) {
        const addedFiles = patchLines
          .filter((line) => line.startsWith("*** Add File:"))
          .map((line) => line.replace("*** Add File:", "").trim());

        const updatedFiles = patchLines
          .filter((line) => line.startsWith("*** Update File:"))
          .map((line) => line.replace("*** Update File:", "").trim());

        const deletedFiles = patchLines
          .filter((line) => line.startsWith("*** Delete File:"))
          .map((line) => line.replace("*** Delete File:", "").trim());

        const parts = [];

        if (addedFiles.length > 0) {
          parts.push(
            `Added ${addedFiles.length} file${addedFiles.length > 1 ? "s" : ""}`,
          );
        }

        if (updatedFiles.length > 0) {
          parts.push(
            `Updated ${updatedFiles.length} file${updatedFiles.length > 1 ? "s" : ""}`,
          );
        }

        if (deletedFiles.length > 0) {
          parts.push(
            `Deleted ${deletedFiles.length} file${deletedFiles.length > 1 ? "s" : ""}`,
          );
        }

        if (parts.length > 0) {
          commitMessage = parts.join(", ");
        }
      }

      // Add timestamp to commit message
      commitMessage += ` [${timestamp}]`;

      // Create commit
      const commitResult = await get().commitChanges(commitMessage);

      if (!commitResult.success) {
        console.warn("Failed to commit changes:", commitResult.error);
      } else if (commitResult.commitHash) {
        console.log("Created commit:", commitResult.commitHash);

        // Automatically push after every commit
        console.log("Pushing changes to remote...");
        const pushResult = await get().pushChanges();
        if (pushResult.success) {
          console.log("Successfully pushed changes to remote");
        } else {
          console.warn("Failed to push changes:", pushResult.error);
        }
      }

      return result;
    } catch (err) {
      console.error("Error applying patch:", err);
      return `Error: ${err instanceof Error ? err.message : String(err)}`;
    }
  },

  fetchRepoFiles: async () => {
    const state = get();
    const { repoId, repoUrl, currentPath } = state;

    if (!repoId || !repoUrl) {
      set({ error: "Repository information not provided" });
      return;
    }

    set({ loading: true, error: null });

    try {
      console.log(`Repository URL: ${repoUrl}`);
      const data = await getRepoInfo({
        repoId,
        repoUrl,
      });

      // Convert the files record to an array for the current path
      const allFiles = data.files || {};
      const filesList: FileItem[] = [];

      // Get files and directories at the current path
      const pathPrefix = currentPath ? currentPath + "/" : "";

      // Process each file path
      Object.entries(allFiles).forEach(([filePath, fileInfo]) => {
        // Skip files not in the current directory
        if (!currentPath && filePath.includes("/")) {
          // Root directory - only show top-level files and directories
          const topLevelName = filePath.split("/")[0];
          if (!filesList.find((f) => f.path === topLevelName)) {
            filesList.push({
              path: topLevelName,
              type: "tree",
              size: 0,
            });
          }
          return;
        } else if (currentPath && !filePath.startsWith(pathPrefix)) {
          // Not in the current directory
          return;
        }

        // For directory listings, we only want direct children
        const remainingPath = filePath.substring(pathPrefix.length);
        if (remainingPath.includes("/")) {
          // This is a nested file, only add the directory
          const dirName = remainingPath.split("/")[0];
          if (!filesList.find((f) => f.path === dirName)) {
            filesList.push({
              path: dirName,
              type: "tree",
              size: 0,
            });
          }
        } else if (remainingPath) {
          // This is a file in the current directory
          filesList.push({
            path: remainingPath,
            type: "blob",
            size: "error" in fileInfo ? 0 : fileInfo.size,
            content: "error" in fileInfo ? "" : (fileInfo.content as string),
            contentType: getContentType(remainingPath),
            encoding: "utf-8",
          });
        }
      });

      set({ files: filesList });
    } catch (err) {
      console.error("Error fetching repository files:", err);
      set({
        error: err instanceof Error ? err.message : "Unknown error occurred",
      });
    } finally {
      set({ loading: false });
    }
  },

  navigateToFolder: (folderPath) => {
    set({ currentPath: folderPath });
    get().fetchRepoFiles();
  },

  navigateUp: () => {
    const { currentPath } = get();
    const pathParts = currentPath.split("/");
    pathParts.pop();
    const newPath = pathParts.join("/");

    set({ currentPath: newPath });
    get().fetchRepoFiles();
  },

  getFileContent: async (filePath) => {
    const { currentPath, files, repoId } = get();

    try {
      const fullPath = currentPath ? `${currentPath}/${filePath}` : filePath;

      // Find the file in our existing files data
      const selectedFileData = files.find((f) => {
        const fileFullPath = currentPath ? `${currentPath}/${f.path}` : f.path;
        return fileFullPath === fullPath || f.path === fullPath;
      });

      if (!selectedFileData) {
        throw new Error(`File not found: ${fullPath}`);
      }

      // If the file has content, use it directly
      if (selectedFileData.content) {
        return {
          content: selectedFileData.content,
          encoding: selectedFileData.encoding || "utf-8",
          contentType: selectedFileData.contentType || "text/plain",
          size: selectedFileData.size || 0,
          path: fullPath,
          commit: {
            oid: "latest",
            message: "Current version",
            date: Date.now(),
          },
        };
      } else {
        // If content wasn't loaded in the directory listing, try to load it directly
        if (repoId) {
          try {
            const repoDir = `/${repoId}`;
            const content = await fs.promises.readFile(
              `${repoDir}/${fullPath}`,
              "utf8",
            );

            return {
              content,
              encoding: "utf-8",
              contentType: getContentType(fullPath),
              size: content.length,
              path: fullPath,
              commit: {
                oid: "latest",
                message: "Current version",
                date: Date.now(),
              },
            };
          } catch (err) {
            console.error("Error loading file content directly:", err);
          }
        }

        // Set some basic info if content isn't available
        return {
          content: "File content not available (possibly too large)",
          encoding: "utf-8",
          contentType: selectedFileData.contentType || "text/plain",
          size: selectedFileData.size || 0,
          path: fullPath,
          commit: {
            oid: "latest",
            message: "Current version",
            date: Date.now(),
          },
        };
      }
    } catch (err) {
      console.error("Error loading file content:", err);
      return null;
    }
  },
  
  grep: async (options: GrepSchema) => {
    const state = get();
    const { repoId, repoUrl } = state;

    if (!repoId || !repoUrl) {
      throw new Error("Repository information not provided");
    }

    await ensureRepoCloned({ repoId, repoUrl });
    const repoDir = `/${repoId}`;
    
    const searchPath = options.path ? path.join(repoDir, options.path) : repoDir;
    const pattern = options.pattern;
    const recursive = options.recursive !== false; // Default to true
    const caseSensitive = options.caseSensitive || false;
    const filePattern = options.filePattern || "*";
    const maxResults = options.maxResults || Number.MAX_SAFE_INTEGER;
    
    try {
      // Get all files in the directory (recursively if specified)
      const getFilesRecursively = async (dir: string, basePath: string = ''): Promise<string[]> => {
        const entries = await fs.promises.readdir(dir);
        const files = await Promise.all(
          entries.filter(entry => entry !== '.git').map(async (entry) => {
            const fullPath = path.join(dir, entry);
            const relativePath = path.join(basePath, entry);
            const stats = await fs.promises.stat(fullPath);
            
            if (stats.type === 'dir') {
              return recursive ? getFilesRecursively(fullPath, relativePath) : [];
            } else {
              // Check if the file matches the file pattern
              if (filePattern === '*' || matchesPattern(entry, filePattern)) {
                return [relativePath];
              }
              return [];
            }
          })
        );
        
        return files.flat();
      };
      
      // Helper to check if filename matches pattern like "*.js" or "*.{ts,tsx}"
      const matchesPattern = (filename: string, pattern: string): boolean => {
        if (pattern === '*') return true;
        
        if (pattern.includes('{') && pattern.includes('}')) {
          // Handle patterns like "*.{js,ts,tsx}"
          const prefix = pattern.split('{')[0].replace('*', '.*');
          const exts = pattern.split('{')[1].split('}')[0].split(',');
          const regex = new RegExp(`${prefix}(${exts.join('|')})$`, caseSensitive ? '' : 'i');
          return regex.test(filename);
        } else {
          // Handle simple patterns like "*.js"
          const regex = new RegExp(pattern.replace(/\./g, '\\.').replace(/\*/g, '.*'), caseSensitive ? '' : 'i');
          return regex.test(filename);
        }
      };
      
      // Get all matching files
      const basePathForDisplay = options.path || '';
      const allFiles = await getFilesRecursively(searchPath);
      
      // Search through files for pattern
      const results: GrepMatch[] = [];
      const searchRegExp = new RegExp(pattern, caseSensitive ? 'g' : 'gi');
      
      for (const filePath of allFiles) {
        if (results.length >= maxResults) break;
        
        try {
          const fullPath = path.join(repoDir, filePath);
          const content = await fs.promises.readFile(fullPath, 'utf8');
          const lines = content.split('\n');
          
          for (let i = 0; i < lines.length; i++) {
            if (results.length >= maxResults) break;
            
            const line = lines[i];
            const matches: { start: number; end: number }[] = [];
            let match;
            
            // Create a new RegExp instance for each search to avoid state issues
            const lineRegExp = new RegExp(pattern, caseSensitive ? 'g' : 'gi');
            
            // Find all matches in the line
            while ((match = lineRegExp.exec(line)) !== null) {
              matches.push({
                start: match.index,
                end: match.index + match[0].length
              });
            }
            
            if (matches.length > 0 || searchRegExp.test(line)) {
              results.push({
                file: path.join(basePathForDisplay, filePath),
                line: i + 1,  // 1-based line numbers
                content: line,
                matches: matches.length > 0 ? matches : undefined
              });
            }
          }
        } catch (error) {
          console.error(`Error reading file ${filePath}:`, error);
          // Continue with other files
        }
      }
      
      return results;
    } catch (err) {
      console.error(`Error searching in ${searchPath}:`, err);
      throw new Error(
        `Failed to search for pattern: ${
          err instanceof Error ? err.message : "Unknown error"
        }`
      );
    }
  },
}));<|MERGE_RESOLUTION|>--- conflicted
+++ resolved
@@ -6,18 +6,14 @@
 import git from "isomorphic-git";
 import { fs } from "@/lib/fs";
 import http from "isomorphic-git/http/web";
-<<<<<<< HEAD
-import { LsSchema } from "./tools";
 import { process_patch } from "@/agent/apply-patch";
-import { freestyle } from "./freestyle";
+
 import {
   createGitAccessToken,
   createGitIdentity,
   grantRepoAccess,
 } from "@/actions/git-credentials";
-=======
 import { CatSchema, GrepSchema, LsSchema } from "./tools";
->>>>>>> 76804c0d
 
 export interface FileItem {
   path: string;
@@ -84,7 +80,6 @@
   currentPath: string;
   repoId: string | null;
   repoUrl: string | null;
-<<<<<<< HEAD
   lastCommitInfo: {
     hash: string;
     message: string;
@@ -96,16 +91,13 @@
     error?: string;
   } | null;
 
-  ls: (options: LsSchema) => Promise<FileItem[]>;
   readFile: (path: string) => Promise<string | null>;
   applyPatch: (patchText: string) => Promise<string>;
   commitChanges: (message: string) => Promise<GitCommitResult>;
   pushChanges: () => Promise<GitPushResult>;
-=======
   cat: (options: CatSchema) => Promise<FileContent | null>;
   ls: (options: LsSchema) => Promise<FileItem[]>;
   grep: (options: GrepSchema) => Promise<GrepMatch[]>;
->>>>>>> 76804c0d
   setRepoInfo: (repoId: string, repoUrl: string) => void;
   navigateToFolder: (folderPath: string) => void;
   navigateUp: () => void;
@@ -180,8 +172,8 @@
     {
       name: "adorable-git-credentials",
       storage: createJSONStorage(() => localStorage),
-    },
-  ),
+    }
+  )
 );
 
 async function ensureRepoCloned({
@@ -229,7 +221,7 @@
 // Function to recursively read directory and files
 async function processDirectory(
   dirPath: string,
-  relativeDir: string = "",
+  relativeDir: string = ""
 ): Promise<Record<string, FileInfo>> {
   const entries = await fs.promises.readdir(dirPath);
 
@@ -281,9 +273,9 @@
 
           return filesRecord;
         }
-      }),
+      })
   ).then((records) =>
-    records.reduce((acc, record) => ({ ...acc, ...record }), {}),
+    records.reduce((acc, record) => ({ ...acc, ...record }), {})
   );
 
   return files;
@@ -435,7 +427,7 @@
               contentType:
                 stats.type === "file" ? getContentType(entry) : undefined,
             };
-          }),
+          })
       );
 
       return filesList;
@@ -444,7 +436,7 @@
       throw new Error(
         `Failed to list directory: ${
           err instanceof Error ? err.message : "Unknown error"
-        }`,
+        }`
       );
     }
   },
@@ -743,7 +735,7 @@
             console.error(`Error deleting file for patch: ${p}`, err);
             throw err;
           }
-        },
+        }
       );
 
       // After patch is applied successfully, commit the changes
@@ -768,19 +760,23 @@
 
         if (addedFiles.length > 0) {
           parts.push(
-            `Added ${addedFiles.length} file${addedFiles.length > 1 ? "s" : ""}`,
+            `Added ${addedFiles.length} file${addedFiles.length > 1 ? "s" : ""}`
           );
         }
 
         if (updatedFiles.length > 0) {
           parts.push(
-            `Updated ${updatedFiles.length} file${updatedFiles.length > 1 ? "s" : ""}`,
+            `Updated ${updatedFiles.length} file${
+              updatedFiles.length > 1 ? "s" : ""
+            }`
           );
         }
 
         if (deletedFiles.length > 0) {
           parts.push(
-            `Deleted ${deletedFiles.length} file${deletedFiles.length > 1 ? "s" : ""}`,
+            `Deleted ${deletedFiles.length} file${
+              deletedFiles.length > 1 ? "s" : ""
+            }`
           );
         }
 
@@ -949,7 +945,7 @@
             const repoDir = `/${repoId}`;
             const content = await fs.promises.readFile(
               `${repoDir}/${fullPath}`,
-              "utf8",
+              "utf8"
             );
 
             return {
@@ -988,7 +984,7 @@
       return null;
     }
   },
-  
+
   grep: async (options: GrepSchema) => {
     const state = get();
     const { repoId, repoUrl } = state;
@@ -999,96 +995,111 @@
 
     await ensureRepoCloned({ repoId, repoUrl });
     const repoDir = `/${repoId}`;
-    
-    const searchPath = options.path ? path.join(repoDir, options.path) : repoDir;
+
+    const searchPath = options.path
+      ? path.join(repoDir, options.path)
+      : repoDir;
     const pattern = options.pattern;
     const recursive = options.recursive !== false; // Default to true
     const caseSensitive = options.caseSensitive || false;
     const filePattern = options.filePattern || "*";
     const maxResults = options.maxResults || Number.MAX_SAFE_INTEGER;
-    
+
     try {
       // Get all files in the directory (recursively if specified)
-      const getFilesRecursively = async (dir: string, basePath: string = ''): Promise<string[]> => {
+      const getFilesRecursively = async (
+        dir: string,
+        basePath: string = ""
+      ): Promise<string[]> => {
         const entries = await fs.promises.readdir(dir);
         const files = await Promise.all(
-          entries.filter(entry => entry !== '.git').map(async (entry) => {
-            const fullPath = path.join(dir, entry);
-            const relativePath = path.join(basePath, entry);
-            const stats = await fs.promises.stat(fullPath);
-            
-            if (stats.type === 'dir') {
-              return recursive ? getFilesRecursively(fullPath, relativePath) : [];
-            } else {
-              // Check if the file matches the file pattern
-              if (filePattern === '*' || matchesPattern(entry, filePattern)) {
-                return [relativePath];
+          entries
+            .filter((entry) => entry !== ".git")
+            .map(async (entry) => {
+              const fullPath = path.join(dir, entry);
+              const relativePath = path.join(basePath, entry);
+              const stats = await fs.promises.stat(fullPath);
+
+              if (stats.type === "dir") {
+                return recursive
+                  ? getFilesRecursively(fullPath, relativePath)
+                  : [];
+              } else {
+                // Check if the file matches the file pattern
+                if (filePattern === "*" || matchesPattern(entry, filePattern)) {
+                  return [relativePath];
+                }
+                return [];
               }
-              return [];
-            }
-          })
+            })
         );
-        
+
         return files.flat();
       };
-      
+
       // Helper to check if filename matches pattern like "*.js" or "*.{ts,tsx}"
       const matchesPattern = (filename: string, pattern: string): boolean => {
-        if (pattern === '*') return true;
-        
-        if (pattern.includes('{') && pattern.includes('}')) {
+        if (pattern === "*") return true;
+
+        if (pattern.includes("{") && pattern.includes("}")) {
           // Handle patterns like "*.{js,ts,tsx}"
-          const prefix = pattern.split('{')[0].replace('*', '.*');
-          const exts = pattern.split('{')[1].split('}')[0].split(',');
-          const regex = new RegExp(`${prefix}(${exts.join('|')})$`, caseSensitive ? '' : 'i');
+          const prefix = pattern.split("{")[0].replace("*", ".*");
+          const exts = pattern.split("{")[1].split("}")[0].split(",");
+          const regex = new RegExp(
+            `${prefix}(${exts.join("|")})$`,
+            caseSensitive ? "" : "i"
+          );
           return regex.test(filename);
         } else {
           // Handle simple patterns like "*.js"
-          const regex = new RegExp(pattern.replace(/\./g, '\\.').replace(/\*/g, '.*'), caseSensitive ? '' : 'i');
+          const regex = new RegExp(
+            pattern.replace(/\./g, "\\.").replace(/\*/g, ".*"),
+            caseSensitive ? "" : "i"
+          );
           return regex.test(filename);
         }
       };
-      
+
       // Get all matching files
-      const basePathForDisplay = options.path || '';
+      const basePathForDisplay = options.path || "";
       const allFiles = await getFilesRecursively(searchPath);
-      
+
       // Search through files for pattern
       const results: GrepMatch[] = [];
-      const searchRegExp = new RegExp(pattern, caseSensitive ? 'g' : 'gi');
-      
+      const searchRegExp = new RegExp(pattern, caseSensitive ? "g" : "gi");
+
       for (const filePath of allFiles) {
         if (results.length >= maxResults) break;
-        
+
         try {
           const fullPath = path.join(repoDir, filePath);
-          const content = await fs.promises.readFile(fullPath, 'utf8');
-          const lines = content.split('\n');
-          
+          const content = await fs.promises.readFile(fullPath, "utf8");
+          const lines = content.split("\n");
+
           for (let i = 0; i < lines.length; i++) {
             if (results.length >= maxResults) break;
-            
+
             const line = lines[i];
             const matches: { start: number; end: number }[] = [];
             let match;
-            
+
             // Create a new RegExp instance for each search to avoid state issues
-            const lineRegExp = new RegExp(pattern, caseSensitive ? 'g' : 'gi');
-            
+            const lineRegExp = new RegExp(pattern, caseSensitive ? "g" : "gi");
+
             // Find all matches in the line
             while ((match = lineRegExp.exec(line)) !== null) {
               matches.push({
                 start: match.index,
-                end: match.index + match[0].length
+                end: match.index + match[0].length,
               });
             }
-            
+
             if (matches.length > 0 || searchRegExp.test(line)) {
               results.push({
                 file: path.join(basePathForDisplay, filePath),
-                line: i + 1,  // 1-based line numbers
+                line: i + 1, // 1-based line numbers
                 content: line,
-                matches: matches.length > 0 ? matches : undefined
+                matches: matches.length > 0 ? matches : undefined,
               });
             }
           }
@@ -1097,7 +1108,7 @@
           // Continue with other files
         }
       }
-      
+
       return results;
     } catch (err) {
       console.error(`Error searching in ${searchPath}:`, err);
